--- conflicted
+++ resolved
@@ -20,11 +20,8 @@
 MACEMU_CFLAGS = "-mwin32"
 MACEMU_CXXFLAGS = "-mwin32 -std=gnu++11"
 
-<<<<<<< HEAD
-=======
 GTK_INSTALL_URL = "https://downloads.sourceforge.net/project/gladewin32/gtk%2B-win32-devel/2.12.9/" \
                   "gtk-dev-2.12.9-win32-2.exe"
->>>>>>> ab72d537
 MINGW_GET_URL = "https://downloads.sourceforge.net/project/mingw/Installer/mingw-get/" \
                 "mingw-get-0.6.2-beta-20131004-1/mingw-get-0.6.2-mingw32-beta-20131004-1-bin.zip"
 SDL_ZIP_URL = "http://www.libsdl.org/release/SDL-1.2.15.zip"
